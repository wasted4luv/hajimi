import asyncio
import json
from fastapi.responses import StreamingResponse
from app.models.schemas import ChatCompletionRequest
from app.services import GeminiClient
from app.utils import handle_gemini_error, update_api_call_stats,log,openAI_from_text
from app.utils.response import openAI_from_Gemini,gemini_from_text
from app.utils.stats import get_api_key_usage
import app.config.settings as settings

async def stream_response_generator(
    chat_request,
    key_manager,
    response_cache_manager,
    safety_settings,
    safety_settings_g2,
    cache_key: str
):
<<<<<<< HEAD
    format_type = getattr(chat_request, 'format_type', None)
    if format_type and (format_type == "gemini"):
        is_gemini = True
        contents, system_instruction = None,None
    else:
        is_gemini = False
        # 转换消息格式
        contents, system_instruction = GeminiClient.convert_messages(GeminiClient, chat_request.messages,model=chat_request.model)

    # 获取有效的API密钥
    valid_keys = []
    for _ in range(len(key_manager.api_keys)):
        api_key = await key_manager.get_available_key()
        if api_key:
            # 获取API密钥的调用次数
            usage = await get_api_key_usage(settings.api_call_stats, api_key)
            # 如果调用次数小于限制，则添加到有效密钥列表
            if usage < settings.API_KEY_DAILY_LIMIT:
                valid_keys.append(api_key)
            else:
                log('warning', f"API密钥 {api_key[:8]}... 已达到每日调用限制 ({usage}/{settings.API_KEY_DAILY_LIMIT})",
                    extra={'key': api_key[:8], 'request_type': 'stream', 'model': chat_request.model})
    
    # 如果没有有效密钥，则随机使用一个密钥
    if not valid_keys:
        log('warning', "所有API密钥已达到每日调用限制，将随机使用一个密钥",
            extra={'request_type': 'stream', 'model': chat_request.model})
        # 重置密钥栈并获取一个密钥
        key_manager._reset_key_stack() 
        get_key = await key_manager.get_available_key()
        valid_keys = [get_key] if get_key else []
=======
    # 转换消息格式
    contents, system_instruction = GeminiClient.convert_messages(
    GeminiClient, chat_request.messages,model=chat_request.model)
>>>>>>> 4524abdb

    # 设置初始并发数
    current_concurrent = settings.CONCURRENT_REQUESTS
    max_retry_num = settings.MAX_RETRY_NUM
    
    # 当前请求次数
    current_try_num = 0
    
    # 空响应计数
    empty_response_count = 0
    
    # (假流式) 尝试使用不同API密钥，直到达到最大重试次数或空响应限制
    while (settings.FAKE_STREAMING and (current_try_num < max_retry_num) and (empty_response_count < settings.MAX_EMPTY_RESPONSES)):
        # 获取当前批次的密钥数量
        batch_num = min(max_retry_num - current_try_num, current_concurrent)
        
        # 获取当前批次的密钥
        valid_keys = []
        checked_keys = set()  # 用于记录已检查过的密钥
        all_keys_checked = False  # 标记是否已检查所有密钥
        
        # 尝试获取足够数量的有效密钥
        while len(valid_keys) < batch_num:
            api_key = await key_manager.get_available_key()
            if not api_key:
                break
                
            # 如果这个密钥已经检查过，说明已经检查了所有密钥
            if api_key in checked_keys:
                all_keys_checked = True
                break
            
            checked_keys.add(api_key)
            # 获取API密钥的调用次数
            usage = await get_api_key_usage(settings.api_call_stats, api_key)
            # 如果调用次数小于限制，则添加到有效密钥列表
            if usage < settings.API_KEY_DAILY_LIMIT:
                valid_keys.append(api_key)
            else:
                log('warning', f"API密钥 {api_key[:8]}... 已达到每日调用限制 ({usage}/{settings.API_KEY_DAILY_LIMIT})",
                    extra={'key': api_key[:8], 'request_type': 'stream', 'model': chat_request.model})
        
        # 如果已经检查了所有密钥且没有找到有效密钥，则重置密钥栈
        if all_keys_checked and not valid_keys:
            log('warning', "所有API密钥已达到每日调用限制，重置密钥栈",
                extra={'request_type': 'stream', 'model': chat_request.model})
            key_manager._reset_key_stack()
            # 重置后重新获取一个密钥
            api_key = await key_manager.get_available_key()
            if api_key:
                valid_keys = [api_key]
        
        # 如果没有获取到任何有效密钥，跳出循环
        if not valid_keys:
            break
            
        # 更新当前尝试次数
        current_try_num += len(valid_keys)
        
        # 创建并发任务
        tasks = []
        tasks_map = {}
        for api_key in valid_keys:
            # 假流式模式的处理逻辑
            log('info', f"假流式请求开始，使用密钥: {api_key[:8]}...",
                extra={'key': api_key[:8], 'request_type': 'fake-stream', 'model': chat_request.model})
            
            task = asyncio.create_task(
                handle_fake_streaming(
                    api_key, 
                    chat_request, 
                    contents, 
                    response_cache_manager,
                    system_instruction, 
                    safety_settings, 
                    safety_settings_g2,
                    cache_key
                )
            )
            
            tasks.append((api_key, task))
            tasks_map[task] = api_key
        
        # 等待所有任务完成或找到成功响应
        success = False
        while tasks and not success:
            # 等待任务完成
            done, pending = await asyncio.wait(
                [task for _, task in tasks],
                timeout=settings.FAKE_STREAMING_INTERVAL,
                return_when=asyncio.FIRST_COMPLETED
            )
            
            # 如果没有任务完成，发送保活消息
            if not done :
                if is_gemini:
                    yield gemini_from_text(content='',stream=True)
                else:
                    yield openAI_from_text(model=chat_request.model,content='',stream=True)
                continue
            
            # 检查已完成的任务是否成功
            for task in done:
                api_key = tasks_map[task]
                if not task.cancelled():
                    try:
                        status = task.result()
                        # 如果有成功响应内容
                        if status == "success" :  
                            success = True
                            log('info', f"假流式请求成功", 
                                extra={'key': api_key[:8],'request_type': "fake-stream", 'model': chat_request.model})
                            cached_response, cache_hit = await response_cache_manager.get_and_remove(cache_key)
                            if cache_hit and cached_response: 
                                if is_gemini :
                                    json_payload = json.dumps(cached_response.data, ensure_ascii=False)
                                    data_to_yield = f"data: {json_payload}\n\n"
                                    yield data_to_yield
                                else:
                                    yield openAI_from_Gemini(cached_response,stream=True)
                            else:
                                success = False
                            break
                        elif status == "empty":
                            # 增加空响应计数
                            empty_response_count += 1
                            log('warning', f"空响应计数: {empty_response_count}/{settings.MAX_EMPTY_RESPONSES}",
                                extra={'key': api_key[:8], 'request_type': 'stream', 'model': chat_request.model})
                        
                    except Exception as e:
                        error_detail = handle_gemini_error(e, api_key)
                        log('error', f"请求失败: {error_detail}",
                            extra={'key': api_key[:8], 'request_type': 'stream', 'model': chat_request.model})

            # 如果找到成功的响应，跳出循环
            if success:
                return
            
            # 如果空响应次数达到限制，跳出循环
            if empty_response_count >= settings.MAX_EMPTY_RESPONSES:
                log('warning', f"空响应次数达到限制 ({empty_response_count}/{settings.MAX_EMPTY_RESPONSES})，停止轮询",
                    extra={'request_type': 'fake-stream', 'model': chat_request.model})
                if is_gemini :
                    yield gemini_from_text(content="空响应次数达到上限\n请修改输入提示词",finish_reason="STOP",stream=True)
                else:
                    yield openAI_from_text(model=chat_request.model,content="空响应次数达到上限\n请修改输入提示词",finish_reason="stop",stream=True)
                
                return
            
            # 更新任务列表，移除已完成的任务
            tasks = [(k, t) for k, t in tasks if not t.done()]
        
        # 如果所有请求都失败，增加并发数并继续尝试
        if not success and valid_keys:
            # 增加并发数，但不超过最大并发数
            current_concurrent = min(current_concurrent + settings.INCREASE_CONCURRENT_ON_FAILURE, settings.MAX_CONCURRENT_REQUESTS)
            log('info', f"所有假流式请求失败，增加并发数至: {current_concurrent}", 
                extra={'request_type': 'stream', 'model': chat_request.model})

    # (真流式) 尝试使用不同API密钥，直到达到最大重试次数或空响应限制
    while (not settings.FAKE_STREAMING and (current_try_num < max_retry_num) and (empty_response_count < settings.MAX_EMPTY_RESPONSES)):
        # 获取当前批次的密钥
        valid_keys = []
        checked_keys = set()  # 用于记录已检查过的密钥
        all_keys_checked = False  # 标记是否已检查所有密钥
        
        # 尝试获取一个有效密钥
        while len(valid_keys) < 1:
            api_key = await key_manager.get_available_key()
            if not api_key:
                break
                
            # 如果这个密钥已经检查过，说明已经检查了所有密钥
            if api_key in checked_keys:
                all_keys_checked = True
                break
            
            checked_keys.add(api_key)
            # 获取API密钥的调用次数
            usage = await get_api_key_usage(settings.api_call_stats, api_key)
            # 如果调用次数小于限制，则添加到有效密钥列表
            if usage < settings.API_KEY_DAILY_LIMIT:
                valid_keys.append(api_key)
            else:
                log('warning', f"API密钥 {api_key[:8]}... 已达到每日调用限制 ({usage}/{settings.API_KEY_DAILY_LIMIT})",
                    extra={'key': api_key[:8], 'request_type': 'stream', 'model': chat_request.model})
        
        # 如果已经检查了所有密钥且没有找到有效密钥，则重置密钥栈
        if all_keys_checked and not valid_keys:
            log('warning', "所有API密钥已达到每日调用限制，重置密钥栈",
                extra={'request_type': 'stream', 'model': chat_request.model})
            key_manager._reset_key_stack()
            # 重置后重新获取一个密钥
            api_key = await key_manager.get_available_key()
            if api_key:
                valid_keys = [api_key]
        
        # 如果没有获取到任何有效密钥，跳出循环
        if not valid_keys:
            break
            
        # 更新当前尝试次数
        current_try_num += 1
        
        # 获取密钥
        api_key = valid_keys[0]
        
        success = False
        try:            
            client = GeminiClient(api_key)
            
            # 获取流式响应
            stream_generator = client.stream_chat(
                chat_request,
                contents,
                safety_settings_g2 if 'gemini-2.5' in chat_request.model else safety_settings,
                system_instruction
            )
            token=0
            # 处理流式响应
            async for chunk in stream_generator:
                if chunk :
                    
                    if chunk.total_token_count:
                        token = int(chunk.total_token_count)
                    success = True
                    
                    if is_gemini:
                        json_payload = json.dumps(chunk.data, ensure_ascii=False)
                        data = f"data: {json_payload}\n\n"
                    else:
                        data = openAI_from_Gemini(chunk,stream=True)
                    
                    # log('info', f"流式响应发送数据: {data}")
                    yield data
                    
                else:
                    log('warning', f"流式请求返回空响应，空响应计数: {empty_response_count}/{settings.MAX_EMPTY_RESPONSES}",
                        extra={'key': api_key[:8], 'request_type': 'stream', 'model': chat_request.model})
                    # 增加空响应计数
                    empty_response_count += 1
                    await update_api_call_stats(
                        settings.api_call_stats, 
                        endpoint=api_key, 
                        model=chat_request.model,
                        token=token
                    )
                    break
        
        except Exception as e:
            error_detail = handle_gemini_error(e, api_key)
            log('error', f"流式响应: API密钥 {api_key[:8]}... 请求失败: {error_detail}",
                extra={'key': api_key[:8], 'request_type': 'stream', 'model': chat_request.model})
            return
        finally: 
            # 如果成功获取相应，更新API调用统计
            if success:
                await update_api_call_stats(
                    settings.api_call_stats, 
                    endpoint=api_key, 
                    model=chat_request.model,
                    token=token
                )
                return
            
            # 如果空响应次数达到限制，跳出循环
            if empty_response_count >= settings.MAX_EMPTY_RESPONSES:
                
                log('warning', f"空响应次数达到限制 ({empty_response_count}/{settings.MAX_EMPTY_RESPONSES})，停止轮询",
                    extra={'request_type': 'stream', 'model': chat_request.model})
                
                if is_gemini:
                    yield gemini_from_text(content="空响应次数达到上限\n请修改输入提示词",finish_reason="STOP",stream=True)
                else:
                    yield openAI_from_text(model=chat_request.model,content="空响应次数达到上限\n请修改输入提示词",finish_reason="stop",stream=True)
                
                return
    
    # 所有API密钥都尝试失败的处理
    log('error', "所有 API 密钥均请求失败，请稍后重试",
        extra={'key': 'ALL', 'request_type': 'stream', 'model': chat_request.model})
    
    if is_gemini:
        yield gemini_from_text(content="所有API密钥均请求失败\n具体错误请查看轮询日志",finish_reason="STOP",stream=True)
    else:
        yield openAI_from_text(model=chat_request.model,content="所有API密钥均请求失败\n具体错误请查看轮询日志",finish_reason="stop")

# 处理假流式模式
async def handle_fake_streaming(api_key,chat_request, contents, response_cache_manager,system_instruction, safety_settings, safety_settings_g2, cache_key):
    
    # 使用非流式请求内容
    gemini_client = GeminiClient(api_key)
    
    gemini_task = asyncio.create_task(
        gemini_client.complete_chat( 
            chat_request,
            contents,
            safety_settings_g2 if 'gemini-2.5' in chat_request.model else safety_settings,
            system_instruction
        )
    )
    gemini_task = asyncio.shield(gemini_task)
    
    try:
        # 获取响应内容
        response_content = await gemini_task
        response_content.set_model(chat_request.model)
        log('info', f"假流式成功获取响应，进行缓存",
            extra={'key': api_key[:8], 'request_type': 'fake-stream', 'model': chat_request.model})

        # 更新API调用统计
        await update_api_call_stats(settings.api_call_stats, endpoint=api_key, model=chat_request.model,token=response_content.total_token_count)
        
        # 检查响应内容是否为空
        if not response_content or not response_content.text:
            log('warning', f"请求返回空响应",
                extra={'key': api_key[:8], 'request_type': 'fake-stream', 'model': chat_request.model})        
            return "empty"

        # 缓存
        await response_cache_manager.store(cache_key, response_content)
        return "success"
    
    except Exception as e:
        handle_gemini_error(e, api_key)
        # log('error', f"假流式模式: API密钥 {api_key[:8]}... 请求失败: {error_detail}",
        #     extra={'key': api_key[:8], 'request_type': 'fake-stream', 'model': chat_request.model})
        return "error"
        


# 流式请求处理函数
async def process_stream_request(
    chat_request: ChatCompletionRequest,
    key_manager,
    response_cache_manager,
    safety_settings,
    safety_settings_g2,
    cache_key: str
) -> StreamingResponse:
    """处理流式API请求"""
    
    return StreamingResponse(stream_response_generator(
                chat_request,
                key_manager,
                response_cache_manager,
                safety_settings,
                safety_settings_g2,
                cache_key
            ), media_type="text/event-stream")<|MERGE_RESOLUTION|>--- conflicted
+++ resolved
@@ -16,7 +16,6 @@
     safety_settings_g2,
     cache_key: str
 ):
-<<<<<<< HEAD
     format_type = getattr(chat_request, 'format_type', None)
     if format_type and (format_type == "gemini"):
         is_gemini = True
@@ -25,35 +24,6 @@
         is_gemini = False
         # 转换消息格式
         contents, system_instruction = GeminiClient.convert_messages(GeminiClient, chat_request.messages,model=chat_request.model)
-
-    # 获取有效的API密钥
-    valid_keys = []
-    for _ in range(len(key_manager.api_keys)):
-        api_key = await key_manager.get_available_key()
-        if api_key:
-            # 获取API密钥的调用次数
-            usage = await get_api_key_usage(settings.api_call_stats, api_key)
-            # 如果调用次数小于限制，则添加到有效密钥列表
-            if usage < settings.API_KEY_DAILY_LIMIT:
-                valid_keys.append(api_key)
-            else:
-                log('warning', f"API密钥 {api_key[:8]}... 已达到每日调用限制 ({usage}/{settings.API_KEY_DAILY_LIMIT})",
-                    extra={'key': api_key[:8], 'request_type': 'stream', 'model': chat_request.model})
-    
-    # 如果没有有效密钥，则随机使用一个密钥
-    if not valid_keys:
-        log('warning', "所有API密钥已达到每日调用限制，将随机使用一个密钥",
-            extra={'request_type': 'stream', 'model': chat_request.model})
-        # 重置密钥栈并获取一个密钥
-        key_manager._reset_key_stack() 
-        get_key = await key_manager.get_available_key()
-        valid_keys = [get_key] if get_key else []
-=======
-    # 转换消息格式
-    contents, system_instruction = GeminiClient.convert_messages(
-    GeminiClient, chat_request.messages,model=chat_request.model)
->>>>>>> 4524abdb
-
     # 设置初始并发数
     current_concurrent = settings.CONCURRENT_REQUESTS
     max_retry_num = settings.MAX_RETRY_NUM
